# backtest/backtest_runner.py

import os
import numpy as np
import pandas as pd
from utils.logger import get_logger

logger = get_logger("BacktestRunner")

class BacktestMetrics:
    """Helper for tracking backtest stats and risk metrics."""
    def __init__(self, env_class, agent, data, log_dir, audit, market_config=None, risk_config=None, features_config=None):
        self.env_class = env_class
        self.agent = agent
        self.data = data
        self.log_dir = log_dir
        self.audit = audit
        self.market_config = market_config or {}
        self.risk_config = risk_config or {}
        self.features_config = features_config or {}
        self.rewards = []
        self.pnl = []
        self.actions = []
        self.positions = []
        self.q_values = []
        self.confidences = []
        self.equity_curve = [1.0]  # Start with 1.0 as initial equity

    def step(self, reward, pnl, action, position, q=None, conf=None):
        self.rewards.append(reward)
        self.pnl.append(pnl)
        self.actions.append(action)
        self.positions.append(position)
        self.q_values.append(q)
        self.confidences.append(conf)
        # Update equity
        self.equity_curve.append(self.equity_curve[-1] + pnl)

    def summary(self):
        arr = np.array(self.pnl)
        eq = np.array(self.equity_curve)
        returns = np.diff(eq) / eq[:-1]
        sharpe = np.mean(returns) / (np.std(returns) + 1e-8) * np.sqrt(252 * 6.5 * 60) if len(returns) > 0 else 0
        max_dd = max_drawdown(eq)
        cvar_95 = cvar(arr, alpha=0.95)
        win_rate = (np.array(self.pnl) > 0).mean() if len(self.pnl) > 0 else 0
        total_return = eq[-1] - eq[0]
        return {
            "total_return": total_return,
            "mean_reward": np.mean(self.rewards) if self.rewards else 0,
            "std_reward": np.std(self.rewards) if self.rewards else 0,
            "sharpe": sharpe,
            "max_drawdown": max_dd,
            "cvar_95": cvar_95,
            "win_rate": win_rate,
            "final_equity": eq[-1],
            "num_trades": len(self.actions),
        }

def max_drawdown(equity_curve):
    # Drawdown: max peak-to-valley loss
    equity_curve = np.array(equity_curve)
    peaks = np.maximum.accumulate(equity_curve)
    drawdowns = (peaks - equity_curve) / (peaks + 1e-8)
    return np.max(drawdowns) if len(drawdowns) > 0 else 0

def cvar(returns, alpha=0.95):
    """
    Conditional Value at Risk (CVaR): mean loss beyond the quantile at 1-alpha.
    """
    returns = np.sort(returns)
    n = int((1 - alpha) * len(returns))
    if n == 0:
        return 0
    return -np.mean(returns[:n])

class BacktestRunner:
    """
    Full historical backtester for RL agents, tracks all metrics and logs every step.
    """
    def __init__(self, env_class, agent, data, log_dir="logs", audit=True,
                 market_config=None, risk_config=None, features_config=None):
        self.env_class = env_class
        self.agent = agent
        self.data = data
        self.log_dir = log_dir
        self.audit = audit
        self.market_config = market_config or {}
        self.risk_config = risk_config or {}
        self.features_config = features_config or {}
        os.makedirs(self.log_dir, exist_ok=True)
        self.audit_path = os.path.join(log_dir, "backtest_audit.csv")

    def run(self, max_steps=None, risk_manager=None, verbose=True):
        env = self.env_class(
            data=self.data,
            config=self.market_config,
            risk_config=self.risk_config,
            features_config=self.features_config,
            mode="backtest"
        )
        metrics = BacktestMetrics(
            env_class=self.env_class,
            agent=self.agent,
            data=self.data,
            log_dir=self.log_dir,
            audit=self.audit,
            market_config=self.market_config,
            risk_config=self.risk_config,
            features_config=self.features_config
        )
        state = env.reset()
        done = False
        step = 0

        # Prepare audit log
        if self.audit and not os.path.exists(self.audit_path):
            with open(self.audit_path, "w") as f:
                f.write("step,state,action,reward,pnl,q_value,confidence,position,info\n")

        while not done and (max_steps is None or step < max_steps):
            if hasattr(self.agent, 'select_action'):
                out = self.agent.select_action(state, eval_mode=True)
                # Handle agent output (action only or (action, conf))
                if isinstance(out, tuple):
                    action, conf = out
                else:
                    action, conf = out, None
            else:
                raise ValueError("Agent must have select_action method.")

            next_state, reward, done, info = env.step(action)
            pnl = info.get("pnl", reward)
            q_value = info.get("q_value", None)
            position = info.get("position", None)

            # Step metrics
            metrics.step(reward, pnl, action, position, q=q_value, conf=conf)

            # Audit log each step
            if self.audit:
                with open(self.audit_path, "a") as f:
                    state_str = np.array2string(np.array(state), precision=3, separator=",")
                    q_str = np.array2string(q_value, precision=3, separator=",") if q_value is not None else ""
                    conf_str = f"{conf:.3f}" if conf is not None else ""
                    info_str = str(info)
                    f.write(f"{step},{state_str},{action},{reward},{pnl},{q_str},{conf_str},{position},{info_str}\n")

            # Risk management (stop if circuit breaker triggered)
            if risk_manager and hasattr(risk_manager, "__call__"):
                # Pass the environment so risk checks can access positions and equity
<<<<<<< HEAD
                # break if the risk manager signals unsafe conditions
=======
>>>>>>> 6b284cd0
                if not risk_manager(env, state):
                    logger.warning("Risk manager triggered circuit breaker. Stopping backtest.")
                    break

            state = next_state
            step += 1

            if verbose and step % 500 == 0:
                logger.info(f"Backtest step {step}: Eq={metrics.equity_curve[-1]:.3f} Return={metrics.rewards[-1]:.2f}")

        summary = metrics.summary()
        logger.info(f"Backtest complete. Total return: {summary['total_return']:.2f}, Sharpe: {summary['sharpe']:.2f}, MaxDD: {summary['max_drawdown']:.2%}")
        return summary<|MERGE_RESOLUTION|>--- conflicted
+++ resolved
@@ -149,11 +149,7 @@
             # Risk management (stop if circuit breaker triggered)
             if risk_manager and hasattr(risk_manager, "__call__"):
                 # Pass the environment so risk checks can access positions and equity
-<<<<<<< HEAD
-                # break if the risk manager signals unsafe conditions
-=======
->>>>>>> 6b284cd0
-                if not risk_manager(env, state):
+
                     logger.warning("Risk manager triggered circuit breaker. Stopping backtest.")
                     break
 
